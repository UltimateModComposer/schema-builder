{
    "name": "@serafin/schema-builder",
<<<<<<< HEAD
    "version": "0.10.2",
=======
    "version": "0.11.0",
>>>>>>> 3afd7870
    "description": "A Typescript JSON Schema library that creates a schema and its type at the same time",
    "contributors": [
        {
            "name": "Sébastien de Saint Florent"
        },
        {
            "name": "Nicolas Degardin"
        }
    ],
    "keywords": [
        "json-schema",
        "typescript",
        "openapi"
    ],
    "license": "MIT",
    "repository": {
        "type": "git",
        "url": "https://github.com/serafin-labs/schema-builder"
    },
    "dependencies": {
        "ajv": "^6.10.0",
        "verror": "^1.10.0"
    },
    "devDependencies": {
        "@types/chai": "^4.1.4",
        "@types/mocha": "^2.2.45",
        "@types/node": "^8.10.29",
        "@types/verror": "^1.10.3",
        "chai": "^4.1.2",
        "clean-webpack-plugin": "^3.0.0",
        "istanbul": "^0.4.5",
        "mocha": "^4.1.0",
        "nodemon": "^1.18.4",
        "remap-istanbul": "^0.11.1",
<<<<<<< HEAD
        "ts-loader": "^5.4.5",
        "typescript": "^3.7.3",
        "webpack": "^4.39.2",
        "webpack-cli": "^3.3.7",
=======
        "ts-loader": "^4.5.0",
        "typescript": "^3.4.4",
        "webpack": "^4.20.2",
        "webpack-cli": "^3.1.1",
>>>>>>> 3afd7870
        "webpack-node-externals": "^1.7.2",
        "webpack-shell-plugin": "^0.5.0"
    },
    "scripts": {
        "test": "node_modules/.bin/istanbul cover --dir ./lib/coverage/ node_modules/.bin/_mocha -- --inspect-brk -R spec ./lib/test.js && node_modules/.bin/remap-istanbul -i ./lib/coverage/coverage.json -e lib/webpack/bootstrap -t lcovonly -o ./lib/coverage/lcov.info && node_modules/.bin/remap-istanbul -i ./lib/coverage/coverage.json -e lib/webpack/bootstrap -t html -o ./lib/coverage/lcov-report",
        "debug": "node_modules/.bin/mocha -R spec ./lib/test.js --inspect-brk=[::]:9229",
        "predev": "npm install",
        "dev": "NODE_ENV=development node_modules/.bin/webpack --mode development",
        "build": "NODE_ENV=production webpack --mode production",
        "prepublishOnly": "npm install && npm run-script build && npm test"
    }
}<|MERGE_RESOLUTION|>--- conflicted
+++ resolved
@@ -1,10 +1,6 @@
 {
     "name": "@serafin/schema-builder",
-<<<<<<< HEAD
-    "version": "0.10.2",
-=======
     "version": "0.11.0",
->>>>>>> 3afd7870
     "description": "A Typescript JSON Schema library that creates a schema and its type at the same time",
     "contributors": [
         {
@@ -39,17 +35,10 @@
         "mocha": "^4.1.0",
         "nodemon": "^1.18.4",
         "remap-istanbul": "^0.11.1",
-<<<<<<< HEAD
         "ts-loader": "^5.4.5",
         "typescript": "^3.7.3",
         "webpack": "^4.39.2",
         "webpack-cli": "^3.3.7",
-=======
-        "ts-loader": "^4.5.0",
-        "typescript": "^3.4.4",
-        "webpack": "^4.20.2",
-        "webpack-cli": "^3.1.1",
->>>>>>> 3afd7870
         "webpack-node-externals": "^1.7.2",
         "webpack-shell-plugin": "^0.5.0"
     },
